use cargo_deb::*;
use std::env;
use std::path::Path;
use std::process;
use std::time;

struct CliOptions {
    no_build: bool,
    strip_override: Option<bool>,
    separate_debug_symbols: bool,
    fast: bool,
    verbose: bool,
    quiet: bool,
    install: bool,
    package_name: Option<String>,
    output_path: Option<String>,
    variant: Option<String>,
    target: Option<String>,
    manifest_path: Option<String>,
    cargo_build_flags: Vec<String>,
    deb_version: Option<String>,
    system_xz: bool,
    profile: Option<String>,
}

fn main() {
    env_logger::init();

    let args: Vec<String> = env::args().collect();

    let mut cli_opts = getopts::Options::new();
    cli_opts.optflag("", "no-build", "Assume project is already built");
    cli_opts.optflag("", "no-strip", "Do not strip debug symbols from the binary");
    cli_opts.optflag("", "strip", "Always try to strip debug symbols");
    cli_opts.optflag("", "separate-debug-symbols", "Strip debug symbols into a separate .debug file");
    cli_opts.optflag("", "fast", "Use faster compression, which yields larger archive");
    cli_opts.optflag("", "install", "Immediately install created package");
    cli_opts.optopt("", "target", "Rust target for cross-compilation", "triple");
    cli_opts.optopt("", "variant", "Alternative configuration section to use", "name");
    cli_opts.optopt("", "manifest-path", "Cargo project file location", "./Cargo.toml");
    cli_opts.optopt("p", "package", "Select one of packages belonging to a workspace", "name");
    cli_opts.optopt("o", "output", "Write .deb to this file or directory", "path");
    cli_opts.optflag("q", "quiet", "Don't print warnings");
    cli_opts.optflag("v", "verbose", "Print progress");
    cli_opts.optflag("h", "help", "Print this help menu");
    cli_opts.optflag("", "version", "Show the version of cargo-deb");
    cli_opts.optopt("", "deb-version", "Alternate version string for package", "version");
    cli_opts.optflag("", "system-xz", "Compress using command-line xz command instead of built-in");
<<<<<<< HEAD
    cli_opts.optopt("", "profile", "select which project profile to package", "profile");
=======
    cli_opts.optflag("", "profile", "select which project profile to package");

>>>>>>> a4c74e10
    let matches = match cli_opts.parse(&args[1..]) {
        Ok(m) => m,
        Err(err) => {
            err_exit(&err);
        },
    };
    if matches.opt_present("h") {
        print!("{}", cli_opts.usage("Usage: cargo deb [options] [-- <cargo build flags>]"));
        return;
    }

    if matches.opt_present("version") {
        println!("{}", env!("CARGO_PKG_VERSION"));
        return;
    }

    let install = matches.opt_present("install");
    match process(CliOptions {
        no_build: matches.opt_present("no-build"),
        strip_override: if matches.opt_present("strip") { Some(true) } else if matches.opt_present("no-strip") { Some(false) } else { None },
        separate_debug_symbols: matches.opt_present("separate-debug-symbols"),
        quiet: matches.opt_present("quiet"),
        verbose: matches.opt_present("verbose"),
        install,
        // when installing locally it won't be transferred anywhere, so allow faster compression
        fast: install || matches.opt_present("fast"),
        variant: matches.opt_str("variant"),
        target: matches.opt_str("target"),
        output_path: matches.opt_str("output"),
        package_name: matches.opt_str("package"),
        manifest_path: matches.opt_str("manifest-path"),
        deb_version: matches.opt_str("deb-version"),
        system_xz: matches.opt_present("system-xz"),
        profile: matches.opt_str("profile"),
        cargo_build_flags: matches.free,
    }) {
        Ok(()) => {},
        Err(err) => {
            err_exit(&err);
        }
    }
}

#[allow(deprecated)]
fn err_cause(err: &dyn std::error::Error, max: usize) {
    if let Some(reason) = err.cause() { // we use cause(), not source()
        eprintln!("  because: {}", reason);
        if max > 0 {
            err_cause(reason, max - 1);
        }
    }
}

fn err_exit(err: &dyn std::error::Error) -> ! {
    eprintln!("cargo-deb: {}", err);
    err_cause(err, 3);
    process::exit(1);
}

fn process(
    CliOptions {
        manifest_path,
        output_path,
        package_name,
        variant,
        target,
        install,
        no_build,
        strip_override,
        separate_debug_symbols,
        quiet,
        fast,
        verbose,
        mut cargo_build_flags,
        deb_version,
        system_xz,
        profile,
    }: CliOptions,
) -> CDResult<()> {
    let target = target.as_deref();
    let variant = variant.as_deref();

    if install || target.is_none() {
        warn_if_not_linux(); // compiling natively for non-linux = nope
    }

    // `cargo deb` invocation passes the `deb` arg through.
    if cargo_build_flags.first().map_or(false, |arg| arg == "deb") {
        cargo_build_flags.remove(0);
    }

    // Listener conditionally prints warnings
    let listener_tmp1;
    let listener_tmp2;
    let listener: &dyn listener::Listener = if quiet {
        listener_tmp1 = listener::NoOpListener;
        &listener_tmp1
    } else {
        listener_tmp2 = listener::StdErrListener { verbose };
        &listener_tmp2
    };

    // The profile is selected based on the given ClI options and then passed to
    // cargo build accordingly. you could argue that the other way around is
    // more desireable. However for now we want all commands coming in via the
    // same `interface`
    let selected_profile = profile.unwrap_or("release".to_string());
    cargo_build_flags.push("--profile".to_string());
    cargo_build_flags.push(selected_profile.clone());

    let manifest_path = manifest_path.as_ref().map_or("Cargo.toml", |s| s.as_str());
    let mut options = Config::from_manifest(
        Path::new(manifest_path),
        package_name.as_deref(),
        output_path,
        target,
        variant,
        deb_version,
        listener,
<<<<<<< HEAD
        selected_profile,
=======
        profile,
>>>>>>> a4c74e10
    )?;
    reset_deb_temp_directory(&options)?;

    if !no_build {
        cargo_build(&options, target, &cargo_build_flags, verbose)?;
    }

    options.resolve_assets()?;

    crate::data::compress_assets(&mut options, listener)?;

    if strip_override.unwrap_or(separate_debug_symbols || !options.debug_enabled) {
        strip_binaries(&mut options, target, listener, separate_debug_symbols)?;
    } else {
        log::debug!("not stripping profile.release.debug={} strip-flag={:?}", options.debug_enabled, strip_override);
    }

    // Obtain the current time which will be used to stamp the generated files in the archives.
    let system_time = time::SystemTime::now().duration_since(time::UNIX_EPOCH)?.as_secs();
    let mut deb_contents = DebArchive::new(&options)?;

    deb_contents.add_data("debian-binary", system_time, b"2.0\n")?;

    // Initailize the contents of the data archive (files that go into the filesystem).
    let (data_archive, asset_hashes) = data::generate_archive(&options, system_time, listener)?;
    let original = data_archive.len();

    let listener_tmp = &*listener; // reborrow for the closure
    let options = &options;
    let (control_compressed, data_compressed) = rayon::join(move || {
        // The control archive is the metadata for the package manager
        let control_archive = control::generate_archive(options, system_time, asset_hashes, listener_tmp)?;
        compress::xz_or_gz(&control_archive, fast, system_xz)
    }, move || {
        compress::xz_or_gz(&data_archive, fast, system_xz)
    });
    let control_compressed = control_compressed?;
    let data_compressed = data_compressed?;

    // Order is important for Debian
    deb_contents.add_data(&format!("control.tar.{}", control_compressed.extension()), system_time, &control_compressed)?;
    drop(control_compressed);
    let compressed = data_compressed.len();
    listener.info(format!(
        "compressed/original ratio {}/{} ({}%)",
        compressed,
        original,
        compressed * 100 / original
    ));
    deb_contents.add_data(&format!("data.tar.{}", data_compressed.extension()), system_time, &data_compressed)?;
    drop(data_compressed);

    let generated = deb_contents.finish()?;
    if !quiet {
        println!("{}", generated.display());
    }

    remove_deb_temp_directory(&options);

    if install {
        install_deb(&generated)?;
    }
    Ok(())
}

#[cfg(target_os = "linux")]
fn warn_if_not_linux() {}

#[cfg(not(target_os = "linux"))]
fn warn_if_not_linux() {
    eprintln!("warning: This command is for Linux only, and will not make sense when run on other systems");
}<|MERGE_RESOLUTION|>--- conflicted
+++ resolved
@@ -46,12 +46,8 @@
     cli_opts.optflag("", "version", "Show the version of cargo-deb");
     cli_opts.optopt("", "deb-version", "Alternate version string for package", "version");
     cli_opts.optflag("", "system-xz", "Compress using command-line xz command instead of built-in");
-<<<<<<< HEAD
     cli_opts.optopt("", "profile", "select which project profile to package", "profile");
-=======
-    cli_opts.optflag("", "profile", "select which project profile to package");
-
->>>>>>> a4c74e10
+
     let matches = match cli_opts.parse(&args[1..]) {
         Ok(m) => m,
         Err(err) => {
@@ -171,11 +167,7 @@
         variant,
         deb_version,
         listener,
-<<<<<<< HEAD
         selected_profile,
-=======
-        profile,
->>>>>>> a4c74e10
     )?;
     reset_deb_temp_directory(&options)?;
 
